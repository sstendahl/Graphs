--- conflicted
+++ resolved
@@ -65,7 +65,6 @@
             });
             add_action (save_as_action);
 
-<<<<<<< HEAD
             // Inhibit session end when there is unsaved data present
             notify["unsaved"].connect (() => {
                 if (unsaved) {
@@ -78,11 +77,10 @@
                     application.uninhibit (_inhibit_cookie);
                 }
             });
-=======
+
             string path = "/se/sjoerd/Graphs/ui/style-editor-shortcuts.ui";
             var builder = new Builder.from_resource (path);
             set_help_overlay (builder.get_object ("help_overlay") as ShortcutsWindow);
->>>>>>> f41570aa
         }
 
         public void load (File file) {
