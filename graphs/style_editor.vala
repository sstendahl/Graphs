// SPDX-License-Identifier: GPL-3.0-or-later
using Adw;
using Gdk;
using Gtk;
<<<<<<< HEAD
=======
using Adw;
using Gee;
>>>>>>> 80b933ec

namespace Graphs {
    /**
     * Style Editor Window window
     */
    [GtkTemplate (ui = "/se/sjoerd/Graphs/ui/style-editor-window.ui")]
    public class StyleEditor : Adw.ApplicationWindow {

        [GtkChild]
        private unowned Adw.Bin editor_bin { get; }

        [GtkChild]
        private unowned Adw.Bin canvas_bin { get; }

        [GtkChild]
        private unowned Stack stack { get; }

        [GtkChild]
        protected unowned Adw.ToolbarView content_view { get; }

        protected Gtk.Box editor_box {
            get { return editor_bin.get_child () as Gtk.Box; }
            set { editor_bin.set_child (value); }
        }
        protected Canvas canvas {
            get { return canvas_bin.get_child () as Canvas; }
            set { canvas_bin.set_child (value); }
        }
        protected string stylename {
            set {
                this._stylename = value;
                // Translators: Window title that will be formatted with the stylename.
                set_title (_("Graphs Style Editor — %s").printf (value));

                if (_inhibit_cookie > 0) {
                    application.uninhibit (_inhibit_cookie);
                    _inhibit_cookie = application.inhibit (
                        this,
                        ApplicationInhibitFlags.LOGOUT,
                        value
                    );
                }
            }
        }

        protected CssProvider css_provider { get; private set; }
        protected bool unsaved { get; set; default = false; }
        private File _file;
        private bool _force_close = false;
        private uint _inhibit_cookie = 0;
        private string _stylename;

        protected signal void load_request (File file);
        protected signal void save_request (File file);

        protected void setup () {
            var application = application as Application;

            this.css_provider = new CssProvider ();
            StyleContext.add_provider_for_display (
                Display.get_default (), css_provider, STYLE_PROVIDER_PRIORITY_APPLICATION
            );
            content_view.set_name ("view" + application.get_next_css_counter ().to_string ());

            var save_action = new SimpleAction ("save-style", null);
            save_action.activate.connect (() => {
                if (_file == null) return;
                save ();
            });
            save_action.set_enabled (false);
            add_action (save_action);

            var save_as_action = new SimpleAction ("save-style-as", null);
            save_as_action.activate.connect (() => {
                if (_file == null) return;
                var dialog = new FileDialog ();
                dialog.set_filters (get_mplstyle_file_filters ());
                dialog.set_initial_name (_("Style") + ".mplstyle");
                dialog.save.begin (this, null, (d, response) => {
                    try {
                        _file = dialog.save.end (response);
                        save ();
                    } catch {}
                });
            });
            add_action (save_as_action);

            var open_action = new SimpleAction ("open-style", null);
            open_action.activate.connect (() => {
                var dialog = new FileDialog ();
                dialog.set_filters (get_mplstyle_file_filters ());
                dialog.open.begin (this, null, (d, response) => {
                    try {
                        var file = dialog.open.end (response);
                        if (_file == null || !unsaved) {
                            load (file);
                        } else {
                            var new_window = application.create_style_editor ();
                            new_window.load (file);
                            new_window.present ();
                        }
                    } catch {}
                });
            });
            add_action (open_action);

            // Inhibit session end when there is unsaved data present
            notify["unsaved"].connect (() => {
                if (unsaved) {
                    _inhibit_cookie = application.inhibit (
                        this,
                        ApplicationInhibitFlags.LOGOUT,
                        _stylename
                    );
                    save_action.set_enabled (true);
                } else {
                    if (_inhibit_cookie > 0) application.uninhibit (_inhibit_cookie);
                    save_action.set_enabled (false);
                }
            });

            string path = "/se/sjoerd/Graphs/ui/style-editor-shortcuts.ui";
            var builder = new Builder.from_resource (path);
            set_help_overlay (builder.get_object ("help_overlay") as ShortcutsWindow);
        }

        public void load (File file) {
            this._file = file;
            load_request.emit (file);
            stack.get_pages ().select_item (1, true);
        }

        public void save () {
            save_request.emit (_file);
            this.unsaved = false;
        }

        public override bool close_request () {
            var application = application as Application;

            if (_force_close) {
                application.on_style_editor_closed (this);
                return false;
            }

            if (unsaved) {
                var dialog = Tools.build_dialog ("save_style_changes") as Adw.AlertDialog;
                dialog.response.connect ((d, response) => {
                    switch (response) {
                        case "discard": {
                            _force_close = true;
                            close ();
                            break;
                        }
                        case "save": {
                            save ();
                            _force_close = true;
                            close ();
                            break;
                        }
                    }
                });
                dialog.present (this);
                return true;
            }

            application.on_style_editor_closed (this);
            return false;
        }
    }

    /**
     * Style Color Box
     */
    [GtkTemplate (ui = "/se/sjoerd/Graphs/ui/style-color-box.ui")]
    public class StyleColorBox : Gtk.Box {

        [GtkChild]
        private unowned Gtk.Label label { get; }

        [GtkChild]
        private unowned Gtk.Button color_button { get; }

        private CssProvider provider = new CssProvider ();
        private string color;

        public signal void color_changed (string color);
        public signal void color_removed ();

        construct {
            this.color_button.get_style_context ().add_provider (
                this.provider, STYLE_PROVIDER_PRIORITY_APPLICATION
            );
        }

        public StyleColorBox (int index, string color) {
            this.label.set_label (_("Color %d").printf (index + 1));
            this.color = color;
            load_color ();
        }

        private void load_color () {
            this.provider.load_from_string (@"button { color: $color; }");
        }

        [GtkCallback]
        private void on_color_choose () {
            var dialog = new ColorDialog () { with_alpha = false };
            dialog.choose_rgba.begin (
                this.get_root () as Gtk.Window,
                Tools.hex_to_rgba (color),
                null,
                (d, result) => {
                    try {
                        color = Tools.rgba_to_hex (dialog.choose_rgba.end (result));
                        load_color ();
                        color_changed.emit (color);
                    } catch {}

                }
            );
        }

        [GtkCallback]
        private void on_delete () {
            color_removed.emit ();
        }
    }

    public class StyleColorManager : Object {
        private ListBox box;
        private ArrayList<string> colors = new ArrayList<string> ();

        public signal void colors_changed ();

        public StyleColorManager (ListBox box) {
            this.box = box;
        }

        public void set_colors (string[] colors) {
            this.colors.clear ();
            this.colors.add_all_array (colors);
            reload_color_boxes ();
        }

        public void add_color (string color) {
            this.colors.add (color);
            append_style_color_box (this.colors.size - 1);
            colors_changed.emit ();
        }

        public string[] get_colors () {
            return this.colors.to_array ();
        }

        private void append_style_color_box (int index) {
            var box = new StyleColorBox (index, this.colors[index]);
            box.color_removed.connect (() => {
                this.colors.remove_at (index);
                reload_color_boxes ();
                colors_changed.emit ();
            });
            box.color_changed.connect ((b, color) => {
                this.colors[index] = color;
                colors_changed.emit ();
            });
            this.box.append (box);
        }

        private void reload_color_boxes () {
            if (this.colors.is_empty) this.colors.add ("#000000");
            this.box.remove_all ();
            for (int i = 0; i < this.colors.size; i++) {
                append_style_color_box (i);
            }
        }
    }
}<|MERGE_RESOLUTION|>--- conflicted
+++ resolved
@@ -1,12 +1,8 @@
 // SPDX-License-Identifier: GPL-3.0-or-later
 using Adw;
 using Gdk;
+using Gee;
 using Gtk;
-<<<<<<< HEAD
-=======
-using Adw;
-using Gee;
->>>>>>> 80b933ec
 
 namespace Graphs {
     /**
