# SPDX-License-Identifier: GPL-3.0-or-later
"""Module for data Items."""
from gettext import gettext as _
from typing import Tuple

from gi.repository import GObject, Graphs

from graphs import misc, utilities

from matplotlib import RcParams


def new_from_dict(dictionary: dict) -> Graphs.Item:
    """Instanciate item from dict."""
    match dictionary["type"]:
        case "GraphsDataItem":
            cls = DataItem
        case "GraphsGeneratedDataItem":
            cls = GeneratedDataItem
        case "GraphsEquationItem":
            cls = EquationItem
        case "GraphsTextItem":
            cls = TextItem
        case "GraphsFillItem":
            cls = FillItem
        case _:
            raise ValueError(f"could not find type {dictionary['type']}")
    dictionary.pop("type")
    return cls(**dictionary)


class _PythonItem(Graphs.Item):

    __gtype_name__ = "GraphsPythonItem"

    def __init__(self, **kwargs):
        super().__init__(typename=self._typename, **kwargs)

    def reset(self, old_style: rcParams, new_style: rcParams) -> None:
        """Reset all properties."""
        for prop, (key, function) in self._style_properties.items():
            old_value = old_style[key]
            new_value = new_style[key]
            if function is not None:
                old_value = function(old_value)
                new_value = function(new_value)
            if self.get_property(prop) == old_value:
                self.set_property(prop, new_value)

<<<<<<< HEAD
    def _extract_params(self, style: Tuple[RcParams, dict]) -> dict:
        style = style[0] | style[1]  # Add graphs_params to style dict
=======
    def _extract_params(self, style: rcParams) -> dict:
>>>>>>> a090a42e
        return {
            prop: style[key] if function is None else function(style[key])
            for prop, (key, function) in self._style_properties.items()
        }

    def to_dict(self) -> dict:
        """Convert item to dict."""
        dictionary = {
            key: self.get_property(key)
            for key in dir(self.props) if key != "typename"
        }
        dictionary["type"] = self.__gtype_name__
        return dictionary


class DataItem(_PythonItem):
    """DataItem."""

    __gtype_name__ = "GraphsDataItem"
    _typename = _("Dataset")

    xdata = GObject.Property(type=object)
    ydata = GObject.Property(type=object)
    linestyle = GObject.Property(type=int, default=1)
    linewidth = GObject.Property(type=float, default=3)
    markerstyle = GObject.Property(type=int, default=0)
    markersize = GObject.Property(type=float, default=7)

    _style_properties = {
        "linestyle": ("lines.linestyle", misc.LINESTYLES.index),
        "linewidth": ("lines.linewidth", None),
        "markerstyle": ("lines.marker", misc.MARKERSTYLES.index),
        "markersize": ("lines.markersize", None),
    }

    @classmethod
    def new(
        cls,
        style: rcParams,
        xdata: list[float] = None,
        ydata: list[float] = None,
        **kwargs,
    ):
        """Create new DataItem."""
        return cls(
            xdata=xdata,
            ydata=ydata,
            **cls._extract_params(cls, style),
            **kwargs,
        )

    def __init__(self, **kwargs):
        super().__init__(**kwargs)
        for prop in ("xdata", "ydata"):
            if self.get_property(prop) is None:
                self.set_property(prop, [])


class GeneratedDataItem(DataItem):
    """Generated Dataitem."""

    __gtype_name__ = "GraphsGeneratedDataItem"
    _typename = _("Generated Dataset")

    xstart = GObject.Property(type=str, default="0")
    xstop = GObject.Property(type=str, default="10")
    steps = GObject.Property(type=int, default=100)
    scale = GObject.Property(type=int, default=0)

    @classmethod
    def new(
        cls,
        style: Tuple[RcParams, dict],
        equation: str,
        xstart: str,
        xstop: str,
        steps: int,
        scale: int,
        **kwargs,
    ):
        """Create new GeneratedDataItem."""
        return cls(
            equation=equation,
            xstart=xstart,
            xstop=xstop,
            steps=steps,
            scale=scale,
            **cls._extract_params(cls, style),
            **kwargs,
        )

    def __init__(self, **kwargs):
        self._equation = ""
        super().__init__(**kwargs)
        self._regenerate()
        for prop in ("equation", "xstart", "xstop", "steps", "scale"):
            self.connect("notify::" + prop, self._regenerate)

    @GObject.Property(type=str)
    def equation(self) -> str:
        """Equation."""
        return self._equation

    @equation.setter
    def equation(self, equation: str) -> None:
        old_equation = self._equation
        valid_equation = utilities.validate_equation(str(equation))
        if old_equation == equation or not valid_equation:
            return
        self._equation = equation
        self.notify("equation")

        if "Y = " + old_equation == self.props.name:
            self.props.name = "Y = " + equation

    def _regenerate(self, *_args) -> None:
        """Regenerate Data."""
        self.props.xdata, self.props.ydata = utilities.equation_to_data(
            self._equation,
            [
                utilities.string_to_float(self.props.xstart),
                utilities.string_to_float(self.props.xstop),
            ],
            self.props.steps,
            self.props.scale,
        )


class EquationItem(_PythonItem):
    """EquationItem."""

    __gtype_name__ = "GraphsEquationItem"
    _typename = _("Equation")

    linestyle = GObject.Property(type=int, default=1)
    linewidth = GObject.Property(type=float, default=3)

    _style_properties = {
        "linestyle": (
            "lines.linestyle",
            lambda x: max(misc.LINESTYLES.index(x) - 1, 0),
        ),
        "linewidth": ("lines.linewidth", None),
    }

    @classmethod
<<<<<<< HEAD
    def new(cls, style: Tuple[RcParams, dict], equation: str, **kwargs):
=======
    def new(cls, style: rcParams, equation: str, **kwargs):
>>>>>>> a090a42e
        """Create new EquationItem."""
        return cls(
            equation=equation,
            **cls._extract_params(cls, style),
            **kwargs,
        )

    def __init__(self, **kwargs):
        self._equation = ""
        super().__init__(**kwargs)

    @GObject.Property(type=str)
    def equation(self) -> str:
        """Equation."""
        return self._equation

    @equation.setter
    def equation(self, equation: str) -> None:
        old_equation = self._equation
        valid_equation = utilities.validate_equation(str(equation))
        if old_equation == equation or not valid_equation:
            return
        self._equation = equation
        self.notify("equation")

        if "Y = " + old_equation == self.props.name:
            self.props.name = "Y = " + equation


class TextItem(_PythonItem):
    """TextItem."""

    __gtype_name__ = "GraphsTextItem"
    _typename = _("Label")

    xanchor = GObject.Property(type=float, default=0)
    yanchor = GObject.Property(type=float, default=0)
    text = GObject.Property(type=str, default="")
    size = GObject.Property(type=float, default=12)
    rotation = GObject.Property(type=int, default=0, minimum=0, maximum=360)

    _style_properties = {
        "size": ("font.size", None),
        "color": ("text.color", None),
    }

    @classmethod
    def new(
        cls,
        style: rcParams,
        xanchor: float = 0,
        yanchor: float = 0,
        text: str = "",
        **kwargs,
    ):
        """Create new textItem."""
        return cls(
            xanchor=xanchor,
            yanchor=yanchor,
            text=text,
            **cls._extract_params(cls, style),
            **kwargs,
        )


class FillItem(_PythonItem):
    """FillItem."""

    __gtype_name__ = "GraphsFillItem"
    _typename = _("Fill")

    data = GObject.Property(type=object)

    @classmethod
    def new(
        cls,
        _params: rcParams,
        data: tuple[list[float], list[float], list[float]],
        **kwargs,
    ):
        """Create new FillItem."""
        return cls(data=data, **kwargs)

    def __init__(self, **kwargs):
        super().__init__(**kwargs)
        if self.props.data is None:
            self.props.data = (None, None, None)

    def reset(self):
        """Not yet implemented."""
        raise NotImplementedError<|MERGE_RESOLUTION|>--- conflicted
+++ resolved
@@ -47,12 +47,8 @@
             if self.get_property(prop) == old_value:
                 self.set_property(prop, new_value)
 
-<<<<<<< HEAD
     def _extract_params(self, style: Tuple[RcParams, dict]) -> dict:
         style = style[0] | style[1]  # Add graphs_params to style dict
-=======
-    def _extract_params(self, style: rcParams) -> dict:
->>>>>>> a090a42e
         return {
             prop: style[key] if function is None else function(style[key])
             for prop, (key, function) in self._style_properties.items()
@@ -199,11 +195,7 @@
     }
 
     @classmethod
-<<<<<<< HEAD
     def new(cls, style: Tuple[RcParams, dict], equation: str, **kwargs):
-=======
-    def new(cls, style: rcParams, equation: str, **kwargs):
->>>>>>> a090a42e
         """Create new EquationItem."""
         return cls(
             equation=equation,
