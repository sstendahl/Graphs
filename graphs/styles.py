--- conflicted
+++ resolved
@@ -51,12 +51,6 @@
 
     @staticmethod
     def _on_style_request(self, file: Gio.File) -> Graphs.Style:
-<<<<<<< HEAD
-        style_params, graphs_params = style_io.parse(
-            file,
-            self._system_style_params,
-        )
-=======
         try:
             style_params, graphs_params = style_io.parse(
                 file,
@@ -69,7 +63,6 @@
             name = ""
             preview = None
             light = False
->>>>>>> d5df58d2
         return Graphs.Style(
             name=name,
             file=file,
