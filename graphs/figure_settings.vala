--- conflicted
+++ resolved
@@ -108,13 +108,7 @@
             get { return this.application.data.figure_settings; }
         }
 
-<<<<<<< HEAD
-        public signal void load_style_request (Style style);
-        public signal void save_style_request ();
-=======
-        protected signal void entry_change (Adw.EntryRow entry, string prop);
         protected signal void style_edit_request (Style style);
->>>>>>> fff1a02e
 
         protected void setup (string? highlighted) {
             FigureSettings figure_settings = this.figure_settings;
