--- conflicted
+++ resolved
@@ -72,14 +72,6 @@
                 upper: 100;
               };
             }
-<<<<<<< HEAD
-          }
-
-          Adw.ActionRow {
-            title: _("Column Y");
-            subtitle: _("Y-data column index");
-            SpinButton columns_column_y {
-=======
           }
 
           Adw.ActionRow {
@@ -101,26 +93,6 @@
             title: _("Skip Rows");
             subtitle: _("Ignored row indices");
             SpinButton columns_skip_rows {
->>>>>>> 19a4932e
-              valign: center;
-              numeric: true;
-              value: 0;
-              wrap: true;
-              adjustment: Adjustment {
-                step-increment: 1;
-<<<<<<< HEAD
-                upper: 100;
-=======
-                upper: 999;
->>>>>>> 19a4932e
-              };
-            }
-          }
-
-          Adw.ActionRow {
-            title: _("Skip Rows");
-            subtitle: _("Ignored row indices");
-            SpinButton columns_skip_rows {
               valign: center;
               numeric: true;
               value: 0;
@@ -132,12 +104,7 @@
             }
           }
         }
-
-        CheckButton save_values {
-          label: _("Remember");
-          active: true;
-        }
       }
     }
   }
-})+}