--- conflicted
+++ resolved
@@ -4,11 +4,7 @@
  <template class="DatManWindow" parent="AdwApplicationWindow">
   <property name="default-width">1024</property>
   <property name="default-height">768</property>
-<<<<<<< HEAD
-    <property name="title">Graphs</property>
-=======
-    <property name="title">Data Manipulator</property>
->>>>>>> 3be6ac2a
+  <property name="title">Graphs</property>
   <child>
    <object class="GtkBox">
     <property name="orientation">vertical</property>
@@ -379,11 +375,7 @@
     <attribute name="action">win.show-help-overlay</attribute>
    </item>
    <item>
-<<<<<<< HEAD
     <attribute name="label" translatable="yes">_About Graphs</attribute>
-=======
-    <attribute name="label" translatable="yes">_About Graphene</attribute>
->>>>>>> 3be6ac2a
     <attribute name="action">app.about</attribute>
    </item>
   </section>
