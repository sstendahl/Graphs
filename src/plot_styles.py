--- conflicted
+++ resolved
@@ -149,12 +149,8 @@
         self.styles = []
         self.style = None
         self.reload_styles()
-<<<<<<< HEAD
         self.reset_button.connect("clicked", self.on_reset_button)
-=======
         self.add_button.connect("clicked", self.add_data)
-        self.reset_button.connect("clicked", self.reset_styles)
->>>>>>> d9d049ee
         self.back_button.connect("clicked", self.back)
         self.connect("close-request", self.on_close)
         self.set_title("Plot Styles")
