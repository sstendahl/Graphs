# SPDX-License-Identifier: GPL-3.0-or-later
import contextlib
import os
from gettext import gettext as _
from pathlib import Path

from cycler import cycler

from gi.repository import Adw, GLib, GObject, Gio, Graphs, Gtk

import graphs
from graphs import file_io, ui, utilities

from lxml import etree

from matplotlib import pyplot, rc_context
from matplotlib.figure import Figure

import numpy

import svgutils


PREVIEW_XDATA = numpy.linspace(0, 10, 1000)
PREVIEW_YDATA1 = numpy.sin(PREVIEW_XDATA)
PREVIEW_YDATA2 = numpy.cos(PREVIEW_XDATA)


def compare_styles(a, b) -> bool:
    return GLib.strcmp0(a.name.lower(), b.name.lower())


def _generate_filename(name: str) -> str:
    return f"{name.lower().replace(' ', '-')}.mplstyle"


class StyleManager(GObject.Object, Graphs.StyleManagerInterface):
    __gtype_name__ = "GraphsStyleManager"

    application = GObject.Property(type=Graphs.Application)
    use_custom_style = GObject.Property(type=bool, default=False)
    custom_style = GObject.Property(type=str, default="adwaita")
    gtk_theme = GObject.Property(type=str, default="")

    def __init__(self, application: Graphs.Application):
        gtk_theme = Gtk.Settings.get_default().get_property("gtk-theme-name")
        super().__init__(
            application=application, gtk_theme=gtk_theme.lower(),
        )
        self._system_styles, self._user_styles = {}, {}
        self._style_model = Gio.ListStore.new(Style)
        self._cache_dir = utilities.get_cache_directory()
        if not self._cache_dir.query_exists(None):
            self._cache_dir.make_directory_with_parents(None)
        directory = Gio.File.new_for_uri("resource:///se/sjoerd/Graphs/styles")
        enumerator = directory.enumerate_children("default::*", 0, None)
        while True:
            file_info = enumerator.next_file(None)
            if file_info is None:
                break
            file = enumerator.get_child(file_info)
            style = file_io.parse_style(file)
            # TODO: bundle in distribution
            preview = self._generate_preview(style)
            self._system_styles[style.name] = file
            self._style_model.insert_sorted(
                Style.new(style.name, file, preview), compare_styles,
            )
        enumerator.close(None)

        config_dir = utilities.get_config_directory()
        self._style_dir = config_dir.get_child_for_display_name("styles")
        if not self._style_dir.query_exists(None):
            self._style_dir.make_directory_with_parents(None)
        enumerator = self._style_dir.enumerate_children("default::*", 0, None)
        while True:
            file_info = enumerator.next_file(None)
            if file_info is None:
                break
            file = enumerator.get_child(file_info)
            if file.query_file_type(0, None) != 1:
                continue
            if Path(utilities.get_filename(file)).suffix != ".mplstyle":
                continue
            self._add_user_style(file)
        enumerator.close(None)
        self._style_monitor = self._style_dir.monitor_directory(0, None)
        self._style_monitor.connect("changed", self._on_file_change)
        figure_settings = application.get_data().get_figure_settings()
        figure_settings.bind_property(
            "use_custom_style", self, "use_custom_style", 1 | 2,
        )
        figure_settings.bind_property(
            "custom_style", self, "custom_style", 1 | 2,
        )
        application.get_style_manager().connect(
            "notify", self._on_style_select,
        )
        for prop in ["use-custom-style", "custom-style"]:
            figure_settings.connect(
                f"notify::{prop}", self._on_style_select,
            )
        self._on_style_change()

    def _add_user_style(self, file: Gio.File, style=None):
        if style is None:
            style = _get_style(file)
        if style.name in self._system_styles:
            style.name = utilities.get_duplicate_string(
                style.name, self._system_styles.keys(),
            )
            file.delete(None)
            file = self._style_dir.get_child_for_display_name(
                _generate_filename(style.name),
            )
            file_io.write_style(style, file)
        preview = self._generate_preview(style)
        self._user_styles[style.name] = file
        self._style_model.insert_sorted(
            Style.new(style.name, file, preview), compare_styles,
        )

    def get_available_stylenames(self):
        return self._style_model

    def get_user_styles(self) -> dict:
        return self._user_styles

    def get_system_styles(self) -> dict:
        return self._system_styles

    def get_style_dir(self) -> Gio.File:
        return self._style_dir

    def _on_file_change(self, _monitor, file, _other_file, event_type):
        if Path(file.peek_path()).stem.startswith("."):
            return
        possible_visual_impact = False
        if event_type == 2:
            for index, (stylename, file) \
                    in enumerate(self._user_styles.items()):
                if not file.query_exists(None):
                    self._user_styles.pop(stylename)
                    self._style_model.remove(index)
                    break
            possible_visual_impact = True
        else:
            style = _get_style(file)
        if event_type == 1:
            for index in range(self._style_model.get_n_items()):
                obj = self._style_model.get_item(index)
                if obj.name == style.name:
                    obj.preview = self._generate_preview(style)
                    break
            possible_visual_impact = False
        elif event_type == 3:
            self._add_user_style(file, style)
        if possible_visual_impact \
                and self.props.use_custom_style \
                and self.props.custom_style == style.name:
            self._on_style_change()

    def _on_style_select(self, _a, _b):
        settings = self.props.application.get_settings("general")
        self._on_style_change(settings.get_boolean("override-item-properties"))

    def _on_style_change(self, override=False):
        # Check for Ubuntu
        system_style = "Yaru" if "SNAP" in os.environ \
            and self.props.get_gtk_theme.startswith("yaru") else "Adwaita"
        if Adw.StyleManager.get_default().get_dark():
            system_style += " Dark"
        style = None
        window = self.props.application.get_window()
        if self.props.use_custom_style:
            stylename = self.props.custom_style
            if stylename in self._system_styles:
                style = file_io.parse_style(self._system_styles[stylename])
            elif stylename in self._user_styles:
                try:
                    style = _get_style(self._user_styles[stylename])
                except (ValueError, KeyError, SyntaxError, AttributeError):
                    self.props.custom_style = system_style
                    self.props.use_custom_style = False
                    window.add_toast_string(
                        _(f"Could not parse {stylename}, loading "
<<<<<<< HEAD
                          "system preferred style"))
=======
                          "system preferred style").format(
                            stylename=stylename))
                return
>>>>>>> f7521912
            else:
                window.add_toast_string(
                    _(f"Plot style {stylename} does not exist "
                      "loading system preferred").format(stylename=stylename))
                self.props.custom_style = system_style
                self.props.use_custom_style = False
        if style is None:
            style = file_io.parse_style(self._system_styles[system_style])
        pyplot.rcParams.update(style)

        data = self.props.application.get_data()
        if override:
            color_cycle = pyplot.rcParams["axes.prop_cycle"].by_key()["color"]
            for item in data:
                item.reset()
            count = 0
            for item in data:
                if item.__gtype_name__ == "GraphsDataItem":
                    if count > len(color_cycle):
                        count = 0
                    item.props.color = color_cycle[count]
                    count += 1

        canvas = graphs.canvas.Canvas(self.props.application)
        figure_settings = data.get_figure_settings()
        for prop in dir(figure_settings.props):
            if prop not in ["use_custom_style", "custom_style"]:
                figure_settings.bind_property(prop, canvas, prop, 1 | 2)
        data.bind_property("items", canvas, "items", 2)
        window.set_canvas(canvas)
        window.get_cut_button().bind_property(
            "sensitive", canvas, "highlight_enabled", 2,
        )

    def _generate_preview(self, style: dict) -> Gio.File:
        with rc_context(style):
            # set render size in inch
            figure = Figure(figsize=(5, 3), dpi=300)
            axis = figure.add_subplot()
            axis.plot(PREVIEW_XDATA, PREVIEW_YDATA1)
            axis.plot(PREVIEW_XDATA, PREVIEW_YDATA2)
            axis.set_xlabel(_("X Label"))
            axis.set_xlabel(_("Y Label"))
            svgfig = svgutils.transform.from_mpl(figure)
        file = \
            self._cache_dir.get_child_for_display_name(f"{style.name}.svg")
        stream = file_io.get_write_stream(file)
        stream.write(etree.tostring(
            svgfig.root, xml_declaration=True, standalone=True,
            pretty_print=False,
        ))
        stream.close()
        return file

    def copy_style(self, template: str, new_name: str):
        new_name = utilities.get_duplicate_string(
            new_name,
            list(self._user_styles.keys()) + list(self._system_styles.keys()),
        )
        destination = self._style_dir.get_child_for_display_name(
            _generate_filename(new_name),
        )
        source = _get_style(self._user_styles[template]) \
            if template in self._user_styles \
            else file_io.parse_style(self._system_styles[template])
        source.name = new_name
        file_io.write_style(destination, source)


def _get_style(file: Gio.File):
    """
    Get the style based on the file.

    Returns a dictionary that has always valid keys. This is ensured through
    checking against adwaita and copying missing params as needed.
    """
    style = file_io.parse_style(file)
    adwaita = Gio.File.new_for_uri(
        "resource:///se/sjoerd/Graphs/styles/adwaita.mplstyle",
    )
    for key, value in file_io.parse_style(adwaita).items():
        if key not in style:
            style[key] = value
    return style


class Style(GObject.Object):
    name = GObject.Property(type=str, default="")
    preview = GObject.Property(type=Gio.File)
    file = GObject.Property(type=Gio.File)

    @staticmethod
    def new(name, file, preview):
        return Style(name=name, file=file, preview=preview)


@Gtk.Template(resource_path="/se/sjoerd/Graphs/ui/style_preview.ui")
class StylePreview(Gtk.AspectFrame):
    __gtype_name__ = "GraphsStylePreview"
    label = Gtk.Template.Child()
    picture = Gtk.Template.Child()
    edit_button = Gtk.Template.Child()


@Gtk.Template(resource_path="/se/sjoerd/Graphs/ui/add_style.ui")
class AddStyleWindow(Adw.Window):
    __gtype_name__ = "GraphsAddStyleWindow"
    new_style_name = Gtk.Template.Child()
    style_templates = Gtk.Template.Child()

    def __init__(self, parent):
        application = parent.get_application()
        super().__init__(application=application, transient_for=parent)
        self.style_templates.set_model(
            application.get_figure_style_manager().get_available_stylenames(),
        )
        self.present()

    @Gtk.Template.Callback()
    def on_template_changed(self, _a, _b):
        style_manager = self.get_application().get_figure_style_manager()
        self.new_style_name.set_text(utilities.get_duplicate_string(
            self.style_templates.get_selected_item().get_string(),
            list(style_manager.get_user_styles().keys())
            + list(style_manager.get_system_styles().keys()),
        ))

    @Gtk.Template.Callback()
    def on_accept(self, _button):
        style_manager = self.get_application().get_figure_style_manager()
        style_manager.copy_style(
            self.style_templates.get_selected_item().get_string(),
            self.new_style_name.get_text(),
        )
        self.close()


STYLE_DICT = {
    "linestyle": ["lines.linestyle"],
    "linewidth": ["lines.linewidth"],
    "markers": ["lines.marker"],
    "markersize": ["lines.markersize"],
    "tick_direction": ["xtick.direction", "ytick.direction"],
    "minor_ticks": ["xtick.minor.visible", "ytick.minor.visible"],
    "major_tick_width": ["xtick.major.width", "ytick.major.width"],
    "minor_tick_width": ["xtick.minor.width", "ytick.minor.width"],
    "major_tick_length": ["xtick.major.size", "ytick.major.size"],
    "minor_tick_length": ["xtick.minor.size", "ytick.minor.size"],
    "tick_bottom": ["xtick.bottom"],
    "tick_left": ["ytick.left"],
    "tick_top": ["xtick.top"],
    "tick_right": ["ytick.right"],
    "show_grid": ["axes.grid"],
    "grid_linewidth": ["grid.linewidth"],
    "value_padding": ["xtick.major.pad", "xtick.minor.pad",
                      "ytick.major.pad", "ytick.minor.pad"],
    "label_padding": ["axes.labelpad"],
    "title_padding": ["axes.titlepad"],
    "axis_width": ["axes.linewidth"],
    "text_color": ["text.color", "axes.labelcolor", "xtick.labelcolor",
                   "ytick.labelcolor"],
    "tick_color": ["xtick.color", "ytick.color"],
    "axis_color": ["axes.edgecolor"],
    "grid_color": ["grid.color"],
    "grid_opacity": ["grid.alpha"],
    "background_color": ["axes.facecolor"],
    "outline_color": ["figure.facecolor", "figure.edgecolor"],
}
VALUE_DICT = {
    "linestyle": ["none", "solid", "dotted", "dashed", "dashdot"],
    "markers": ["none", ".", ",", "o", "v", "^", "<", ">", "8", "s", "p", "*",
                "h", "H", "+", "x", "D", "d", "|", "_", "P", "X"],
    "tick_direction": ["in", "out"],
}


@Gtk.Template(resource_path="/se/sjoerd/Graphs/ui/style_editor.ui")
class StyleEditor(Adw.NavigationPage):
    __gtype_name__ = "GraphsStyleEditor"

    style_name = Gtk.Template.Child()
    font_chooser = Gtk.Template.Child()
    linestyle = Gtk.Template.Child()
    linewidth = Gtk.Template.Child()
    markers = Gtk.Template.Child()
    markersize = Gtk.Template.Child()
    tick_direction = Gtk.Template.Child()
    minor_ticks = Gtk.Template.Child()
    major_tick_width = Gtk.Template.Child()
    minor_tick_width = Gtk.Template.Child()
    major_tick_length = Gtk.Template.Child()
    minor_tick_length = Gtk.Template.Child()
    tick_bottom = Gtk.Template.Child()
    tick_left = Gtk.Template.Child()
    tick_top = Gtk.Template.Child()
    tick_right = Gtk.Template.Child()
    show_grid = Gtk.Template.Child()
    grid_linewidth = Gtk.Template.Child()
    grid_opacity = Gtk.Template.Child()
    value_padding = Gtk.Template.Child()
    label_padding = Gtk.Template.Child()
    title_padding = Gtk.Template.Child()
    axis_width = Gtk.Template.Child()
    text_color = Gtk.Template.Child()
    tick_color = Gtk.Template.Child()
    axis_color = Gtk.Template.Child()
    grid_color = Gtk.Template.Child()
    background_color = Gtk.Template.Child()
    outline_color = Gtk.Template.Child()

    def __init__(self, parent):
        super().__init__()
        self.style = None
        self.parent = parent

        # color buttons
        self.color_buttons = [
            self.text_color,
            self.tick_color,
            self.axis_color,
            self.grid_color,
            self.background_color,
            self.outline_color,
        ]
        for button in self.color_buttons:
            button.connect("clicked", self.on_color_change)
            button.provider = Gtk.CssProvider()
            button.get_style_context().add_provider(
                button.provider, Gtk.STYLE_PROVIDER_PRIORITY_APPLICATION)

    def load_style(self, style):
        self.style = style
        self.style_params = _get_style(self.style.file)
        self.set_title(self.style.name)
        self.style_name.set_text(self.style.name)
        ui.load_values_from_dict(self, {
            key: VALUE_DICT[key].index(self.style_params[value[0]])
            if key in VALUE_DICT else self.style_params[value[0]]
            for key, value in STYLE_DICT.items()
        })

        # font
        # borked
        """"
        a = self.style_params['font.sans-serif']
        b = self.style_params['font.size']
        font_description = self.font_chooser.get_font_desc().from_string(
            f"{a} {b}")
        self.font_chooser.set_font_desc(font_description)
        """

        for button in self.color_buttons:
            button.provider.load_from_data(
                f"button {{ color: {button.color}; }}", -1)

        # line colors
        """"
        for color in self.style["axes.prop_cycle"].by_key()["color"]:
            box = StyleColorBox(self, color)
            self.line_colors_box.append(box)
            self.color_boxes[box] = self.line_colors_box.get_last_child()
        """

    def save_style(self):
        if self.style is None:
            return
        new_values = ui.save_values_to_dict(self, STYLE_DICT.keys())
        for key, value in new_values.items():
            if value is not None:
                with contextlib.suppress(KeyError):
                    value = VALUE_DICT[key][value]
                for item in STYLE_DICT[key]:
                    self.style_params[item] = value

        # font
        """"
        font_description = self.font_chooser.get_font_desc()
        self.style_params["font.sans-serif"] = font_description.get_family()
        font_name = font_description.to_string().lower().split(" ")
        self.style_params["font.style"] = utilities.get_font_style(font_name)
        font_weight = utilities.get_font_weight(font_name)
        for key in ["font.weight", "axes.titleweight", "axes.labelweight",
                    "figure.titleweight", "figure.labelweight"]:
            self.style_params[key] = font_weight
        font_size = font_name[-1]
        for key in ["font.size", "axes.labelsize", "xtick.labelsize",
                    "ytick.labelsize", "axes.titlesize", "legend.fontsize",
                    "figure.titlesize", "figure.labelsize"]:
            self.style_params[key] = font_size
        """

        # line colors
        """"
        line_colors = []
        for color_box, list_box in self.color_boxes.copy().items():
            line_colors.append(color_box.color_button.color)
            self.line_colors_box.remove(list_box)
            del self.color_boxes[color_box]
        self.style["axes.prop_cycle"] = cycler(color=line_colors)
        self.style["patch.facecolor"] = line_colors[0]
        """

        # name & save
        new_name = self.style_name.get_text()
        self.style_params.name = new_name
        file_io.write_style(self.style.file, self.style_params)
        application = self.parent.get_application()
        figure_settings = application.get_data().get_figure_settings()
        if self.style.name != new_name:
            print(changed)
            if figure_settings.get_use_custom_style() \
                    and figure_settings.get_custom_style() == self.style.name:
                figure_settings.set_custom_style(new_name)
            self.style.file.set_display_name(_generate_filename(new_name))
        self.style = None

    def on_color_change(self, button):
        def on_accept(dialog, result):
            with contextlib.suppress(GLib.GError):
                color = dialog.choose_rgba_finish(result)
                if color is not None:
                    button.color = utilities.rgba_to_hex(color)
                    button.provider.load_from_data(
                        f"button {{ color: {button.color}; }}", -1,
                    )
        color = utilities.hex_to_rgba(f"{button.color}")
        dialog = Gtk.ColorDialog()
        dialog.set_with_alpha(False)
        dialog.choose_rgba(self.parent, color, None, on_accept)


@Gtk.Template(resource_path="/se/sjoerd/Graphs/ui/style_color_box.ui")
class StyleColorBox(Gtk.Box):
    __gtype_name__ = "GraphsStyleColorBox"
    label = Gtk.Template.Child()
    color_button = Gtk.Template.Child()

    def __init__(self, parent, color):
        super().__init__()
        self.parent = parent
        self.label.set_label(
            _("Color {}").format(len(self.parent.color_boxes) + 1))
        self.color_button.color = color
        self.color_button.provider = Gtk.CssProvider()
        self.color_button.get_style_context().add_provider(
            self.color_button.provider,
            Gtk.STYLE_PROVIDER_PRIORITY_APPLICATION)
        self.color_button.provider.load_from_data(
            f"button {{ color: {color}; }}", -1)
        self.color_button.connect("clicked", self.parent.on_color_change)<|MERGE_RESOLUTION|>--- conflicted
+++ resolved
@@ -184,13 +184,9 @@
                     self.props.use_custom_style = False
                     window.add_toast_string(
                         _(f"Could not parse {stylename}, loading "
-<<<<<<< HEAD
-                          "system preferred style"))
-=======
                           "system preferred style").format(
-                            stylename=stylename))
-                return
->>>>>>> f7521912
+                            stylename=stylename),
+                    )
             else:
                 window.add_toast_string(
                     _(f"Plot style {stylename} does not exist "
@@ -500,7 +496,6 @@
         application = self.parent.get_application()
         figure_settings = application.get_data().get_figure_settings()
         if self.style.name != new_name:
-            print(changed)
             if figure_settings.get_use_custom_style() \
                     and figure_settings.get_custom_style() == self.style.name:
                 figure_settings.set_custom_style(new_name)
