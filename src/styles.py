# SPDX-License-Identifier: GPL-3.0-or-later
import contextlib
import os
from gettext import gettext as _
from pathlib import Path

from cycler import cycler

from gi.repository import Adw, GLib, Gio, Gtk

from graphs import file_io, ui, utilities

from matplotlib import pyplot


def get_system_styles():
    directory = Gio.File.new_for_uri("resource:///se/sjoerd/Graphs/styles")
    styles = {}
    enumerator = directory.enumerate_children("default::*", 0, None)
    while 1:
        file_info = enumerator.next_file(None)
        if file_info is None:
            break
        file = enumerator.get_child(file_info)
        styles[Path(utilities.get_filename(file)).stem] = file
    enumerator.close(None)
    return styles


def get_user_styles():
    config_dir = utilities.get_config_directory()
    directory = config_dir.get_child_for_display_name("styles")
    if not directory.query_exists(None):
        directory.make_directory_with_parents(None)
    system_stylenames = get_system_styles().keys()
    styles = {}
    enumerator = directory.enumerate_children("default::*", 0, None)
    while 1:
        file_info = enumerator.next_file(None)
        if file_info is None:
            break
        file = enumerator.get_child(file_info)
        stylename = Path(utilities.get_filename(file)).stem
        if stylename in system_stylenames:
            stylename = utilities.get_duplicate_string(
                stylename, system_stylenames,
            )
            filename = f"{stylename}.mplstyle"
            file.set_display_name(filename, None)
            file = directory.get_child_for_display_name(filename)
        styles[stylename] = file
    enumerator.close(None)
    return styles


def get_available_stylenames():
    return sorted(
        list(get_user_styles().keys()) + list(get_system_styles().keys()),
    )


def get_style(file):
    """
    Get the style based on the file.

    Returns a dictionary that has always valid keys. This is ensured through
    checking against adwaita and copying missing params as needed.
    """
    style = file_io.parse_style(file)
    adwaita = Gio.File.new_for_uri(
        "resource:///se/sjoerd/Graphs/styles/adwaita.mplstyle",
    )
    for key, value in file_io.parse_style(adwaita).items():
        if key not in style:
            style[key] = value
    return style


def update(self):
<<<<<<< HEAD
    system_style = self.get_settings().get_string("system-style")
=======
    if "SNAP" in os.environ:
        current_theme = \
            Gtk.Settings.get_default().get_property("gtk-theme-name")
        if current_theme.lower().startswith("yaru"):
            system_stylename = "yaru"
    else:
        system_stylename = "adwaita"

>>>>>>> a6fce9e2
    if Adw.StyleManager.get_default().get_dark():
        system_style += "-dark"
    figure_settings = self.get_data().get_figure_settings()
    user_styles = get_user_styles()
    system_styles = get_system_styles()
    file = system_styles[system_style]
    if figure_settings.get_use_custom_style():
        stylename = figure_settings.get_custom_style()
        if stylename in system_styles:
            file = system_styles[stylename]
        elif stylename in user_styles:
            pyplot.rcParams.update(get_style(user_styles[stylename]))
            return
        else:
            self.get_window().add_toast_string(
                _(f"Plot style {stylename} does not exist "
                  "loading system preferred"))
            figure_settings.set_custom_style(system_style)
            figure_settings.set_use_custom_style(False)
    pyplot.rcParams.update(file_io.parse_style(file))


STYLE_DICT = {
    "linestyle": ["lines.linestyle"],
    "linewidth": ["lines.linewidth"],
    "markers": ["lines.marker"],
    "markersize": ["lines.markersize"],
    "tick_direction": ["xtick.direction", "ytick.direction"],
    "minor_ticks": ["xtick.minor.visible", "ytick.minor.visible"],
    "major_tick_width": ["xtick.major.width", "ytick.major.width"],
    "minor_tick_width": ["xtick.minor.width", "ytick.minor.width"],
    "major_tick_length": ["xtick.major.size", "ytick.major.size"],
    "minor_tick_length": ["xtick.minor.size", "ytick.minor.size"],
    "tick_bottom": ["xtick.bottom"],
    "tick_left": ["ytick.left"],
    "tick_top": ["xtick.top"],
    "tick_right": ["ytick.right"],
    "show_grid": ["axes.grid"],
    "grid_linewidth": ["grid.linewidth"],
    "value_padding": ["xtick.major.pad", "xtick.minor.pad",
                      "ytick.major.pad", "ytick.minor.pad"],
    "label_padding": ["axes.labelpad"],
    "title_padding": ["axes.titlepad"],
    "axis_width": ["axes.linewidth"],
    "text_color": ["text.color", "axes.labelcolor", "xtick.labelcolor",
                   "ytick.labelcolor"],
    "tick_color": ["xtick.color", "ytick.color"],
    "axis_color": ["axes.edgecolor"],
    "grid_color": ["grid.color"],
    "grid_opacity": ["grid.alpha"],
    "background_color": ["axes.facecolor"],
    "outline_color": ["figure.facecolor", "figure.edgecolor"],
}
VALUE_DICT = {
    "linestyle": ["none", "solid", "dotted", "dashed", "dashdot"],
    "markers": ["none", ".", ",", "o", "v", "^", "<", ">", "8", "s", "p", "*",
                "h", "H", "+", "x", "D", "d", "|", "_", "P", "X"],
    "tick_direction": ["in", "out"],
}


@Gtk.Template(resource_path="/se/sjoerd/Graphs/ui/style_window.ui")
class StylesWindow(Adw.Window):
    __gtype_name__ = "GraphsStylesWindow"

    edit_page = Gtk.Template.Child()
    navigation_view = Gtk.Template.Child()
    styles_box = Gtk.Template.Child()
    style_color_box = Gtk.Template.Child()
    style_overview = Gtk.Template.Child()
    line_colors_box = Gtk.Template.Child()

    style_name = Gtk.Template.Child()
    font_chooser = Gtk.Template.Child()
    linestyle = Gtk.Template.Child()
    linewidth = Gtk.Template.Child()
    markers = Gtk.Template.Child()
    markersize = Gtk.Template.Child()
    tick_direction = Gtk.Template.Child()
    minor_ticks = Gtk.Template.Child()
    major_tick_width = Gtk.Template.Child()
    minor_tick_width = Gtk.Template.Child()
    major_tick_length = Gtk.Template.Child()
    minor_tick_length = Gtk.Template.Child()
    tick_bottom = Gtk.Template.Child()
    tick_left = Gtk.Template.Child()
    tick_top = Gtk.Template.Child()
    tick_right = Gtk.Template.Child()
    show_grid = Gtk.Template.Child()
    grid_linewidth = Gtk.Template.Child()
    grid_opacity = Gtk.Template.Child()
    value_padding = Gtk.Template.Child()
    label_padding = Gtk.Template.Child()
    title_padding = Gtk.Template.Child()
    axis_width = Gtk.Template.Child()
    text_color = Gtk.Template.Child()
    tick_color = Gtk.Template.Child()
    axis_color = Gtk.Template.Child()
    grid_color = Gtk.Template.Child()
    background_color = Gtk.Template.Child()
    outline_color = Gtk.Template.Child()

    def __init__(self, application):
        super().__init__(application=application,
                         transient_for=application.get_window())
        self.styles = []
        self.style = None
        self.reload_styles()

        # color actions
        self.color_buttons = [
            self.text_color,
            self.tick_color,
            self.axis_color,
            self.grid_color,
            self.background_color,
            self.outline_color,
        ]
        for button in self.color_buttons:
            button.connect("clicked", self.on_color_change)
            button.provider = Gtk.CssProvider()
            button.get_style_context().add_provider(
                button.provider, Gtk.STYLE_PROVIDER_PRIORITY_APPLICATION)

        # line colors
        self.color_boxes = {}
        self.present()

    @Gtk.Template.Callback()
    def edit_line_colors(self, _button):
        self.navigation_view.push(self.style_color_box)
        self.style_color_box.set_title(
            _("{name} - line colors").format(name=self.style.name))

    def load_style(self):
        self.style_name.set_text(self.style.name)
        ui.load_values_from_dict(self, {
            key: VALUE_DICT[key].index(self.style[value[0]])
            if key in VALUE_DICT else self.style[value[0]]
            for key, value in STYLE_DICT.items()
        })

        # font
        font_description = self.font_chooser.get_font_desc().from_string(
            f"{self.style['font.sans-serif']} {self.style['font.size']}")
        self.font_chooser.set_font_desc(font_description)

        for button in self.color_buttons:
            button.provider.load_from_data(
                f"button {{ color: {button.color}; }}", -1)

        # line colors
        for color in self.style["axes.prop_cycle"].by_key()["color"]:
            box = StyleColorBox(self, color)
            self.line_colors_box.append(box)
            self.color_boxes[box] = self.line_colors_box.get_last_child()

    def save_style(self):
        new_values = ui.save_values_to_dict(self, STYLE_DICT.keys())
        for key, value in new_values.items():
            if value is not None:
                with contextlib.suppress(KeyError):
                    value = VALUE_DICT[key][value]
                for item in STYLE_DICT[key]:
                    self.style[item] = value

        # font
        font_description = self.font_chooser.get_font_desc()
        self.style["font.sans-serif"] = font_description.get_family()
        font_name = font_description.to_string().lower().split(" ")
        self.style["font.style"] = utilities.get_font_style(font_name)
        font_weight = utilities.get_font_weight(font_name)
        for key in ["font.weight", "axes.titleweight", "axes.labelweight",
                    "figure.titleweight", "figure.labelweight"]:
            self.style[key] = font_weight
        font_size = font_name[-1]
        for key in ["font.size", "axes.labelsize", "xtick.labelsize",
                    "ytick.labelsize", "axes.titlesize", "legend.fontsize",
                    "figure.titlesize", "figure.labelsize"]:
            self.style[key] = font_size

        # line colors
        line_colors = []
        for color_box, list_box in self.color_boxes.copy().items():
            line_colors.append(color_box.color_button.color)
            self.line_colors_box.remove(list_box)
            del self.color_boxes[color_box]
        self.style["axes.prop_cycle"] = cycler(color=line_colors)
        self.style["patch.facecolor"] = line_colors[0]

        # name & save
        config_dir = utilities.get_config_directory()
        directory = config_dir.get_child_for_display_name("styles")
        file = \
            directory.get_child_for_display_name(f"{self.style.name}.mplstyle")
        file_io.write_style(file, self.style)

        figure_settings = \
            self.get_application().get_data().get_figure_settings()
        if figure_settings.get_use_custom_style() \
                and figure_settings.get_custom_style() == self.style.name:
            ui.reload_canvas(self.get_application())

    @Gtk.Template.Callback()
    def add_color(self, _button):
        box = StyleColorBox(self, "#000000")
        self.line_colors_box.append(box)
        self.color_boxes[box] = self.line_colors_box.get_last_child()

    @Gtk.Template.Callback()
    def add_style(self, _button):
        AddStyleWindow(self.get_application(), self)

    def reload_styles(self):
        for box in self.styles.copy():
            self.styles.remove(box)
            self.styles_box.remove(self.styles_box.get_row_at_index(0))
        for style, file in sorted(get_user_styles().items()):
            box = StyleBox(self, style, file)
            figure_settings = \
                self.get_application().get_data().get_figure_settings()
            if not (figure_settings.get_use_custom_style()
                    and figure_settings.get_custom_style() == self.style):
                box.check_mark.hide()
                box.label.set_hexpand(True)
            self.styles.append(box)
            self.styles_box.append(box)

    @Gtk.Template.Callback()
    def on_close(self, _button):
        if self.style is not None:
            self.save_style()
        self.destroy()

    def on_color_change(self, button):
        color = utilities.hex_to_rgba(f"{button.color}")
        dialog = Gtk.ColorDialog()
        dialog.set_with_alpha(False)
        dialog.choose_rgba(
            self.get_application().get_window(), color, None,
            self.on_color_change_accept, button)

    def on_color_change_accept(self, dialog, result, button):
        try:
            color = dialog.choose_rgba_finish(result)
            if color is not None:
                button.color = utilities.rgba_to_hex(color)
                button.provider.load_from_data(
                    f"button {{ color: {button.color}; }}", -1)
        except GLib.GError:
            pass


@Gtk.Template(resource_path="/se/sjoerd/Graphs/ui/style_box.ui")
class StyleBox(Gtk.Box):
    __gtype_name__ = "GraphsStyleBox"
    check_mark = Gtk.Template.Child()
    label = Gtk.Template.Child()

    def __init__(self, parent, style, file):
        super().__init__()
        self.parent, self.style, self.file = parent, style, file
        self.label.set_label(utilities.shorten_label(self.style, 50))

    @Gtk.Template.Callback()
    def on_edit(self, _button):
        self.parent.style = get_style(self.file)
        self.parent.load_style()
        self.parent.edit_page.set_title(self.style)
        self.parent.navigation_view.push(self.parent.edit_page)

    @Gtk.Template.Callback()
    def on_delete(self, _button):
        def remove_style(_dialog, response):
            if response == "delete":
                self.file.trash(None)
                self.parent.reload_styles()
        body = _(
            "Are you sure you want to delete the {stylename} style?",
        ).format(stylename=self.style)
        dialog = ui.build_dialog("delete_style")
        dialog.set_body(body)
        dialog.set_transient_for(self.parent)
        dialog.connect("response", remove_style)
        dialog.present()


@Gtk.Template(resource_path="/se/sjoerd/Graphs/ui/style_color_box.ui")
class StyleColorBox(Gtk.Box):
    __gtype_name__ = "GraphsStyleColorBox"
    label = Gtk.Template.Child()
    color_button = Gtk.Template.Child()

    def __init__(self, parent, color):
        super().__init__()
        self.parent = parent
        self.label.set_label(
            _("Color {}").format(len(self.parent.color_boxes) + 1))
        self.color_button.color = color
        self.color_button.provider = Gtk.CssProvider()
        self.color_button.get_style_context().add_provider(
            self.color_button.provider,
            Gtk.STYLE_PROVIDER_PRIORITY_APPLICATION)
        self.color_button.provider.load_from_data(
            f"button {{ color: {color}; }}", -1)
        self.color_button.connect("clicked", self.parent.on_color_change)

    @Gtk.Template.Callback()
    def on_delete(self, _button):
        self.parent.line_colors_box.remove(self.parent.color_boxes[self])
        del self.parent.color_boxes[self]
        if not self.parent.color_boxes:
            self.parent.add_color(None)


@Gtk.Template(resource_path="/se/sjoerd/Graphs/ui/add_style.ui")
class AddStyleWindow(Adw.Window):
    __gtype_name__ = "GraphsAddStyleWindow"
    new_style_name = Gtk.Template.Child()
    style_templates = Gtk.Template.Child()

    def __init__(self, application, parent):
        super().__init__(application=application,
                         transient_for=parent)
        self.style_templates.set_model(Gtk.StringList.new(
            get_available_stylenames(),
        ))
        self.present()

    @Gtk.Template.Callback()
    def on_template_changed(self, _a, _b):
        self.new_style_name.set_text(utilities.get_duplicate_string(
            self.style_templates.get_selected_item().get_string(),
            get_available_stylenames(),
        ))

    @Gtk.Template.Callback()
    def on_accept(self, _button):
        user_styles = get_user_styles()
        system_styles = get_system_styles()
        new_stylename = utilities.get_duplicate_string(
            self.new_style_name.get_text(),
            list(user_styles.keys()) + list(system_styles.keys()),
        )
        config_dir = utilities.get_config_directory()
        directory = config_dir.get_child_for_display_name("styles")
        destination = directory.get_child_for_display_name(
            f"{new_stylename}.mplstyle")
        template = self.style_templates.get_selected_item().get_string()
        source = user_styles[template] if template in user_styles \
            else system_styles[template]
        source.copy(destination, 0, None)
        self.get_transient_for().reload_styles()
        self.close()<|MERGE_RESOLUTION|>--- conflicted
+++ resolved
@@ -77,18 +77,11 @@
 
 
 def update(self):
-<<<<<<< HEAD
-    system_style = self.get_settings().get_string("system-style")
-=======
-    if "SNAP" in os.environ:
-        current_theme = \
-            Gtk.Settings.get_default().get_property("gtk-theme-name")
-        if current_theme.lower().startswith("yaru"):
-            system_stylename = "yaru"
-    else:
-        system_stylename = "adwaita"
-
->>>>>>> a6fce9e2
+    # Check for Ubuntu
+    current_theme = \
+        Gtk.Settings.get_default().get_property("gtk-theme-name")
+    system_style = "yaru" if "SNAP" in os.environ \
+        and current_theme.lower().startswith("yaru") else "adwaita"
     if Adw.StyleManager.get_default().get_dark():
         system_style += "-dark"
     figure_settings = self.get_data().get_figure_settings()
