--- conflicted
+++ resolved
@@ -100,8 +100,6 @@
         self.top_right_axis.set_xscale(plot_settings.top_scale)
         self.axis.set_xscale(plot_settings.xscale)
 
-<<<<<<< HEAD
-=======
     def set_ticks(self):
         used_axes = utilities.get_used_axes(self.parent)[0]
         bottom = self.style["xtick.bottom"] == "True"
@@ -113,7 +111,6 @@
             axis.tick_params(bottom=bottom, left=left, top=top, right=right)
             axis.minorticks_on()
 
->>>>>>> 037d8dd6
     def set_color_cycle(self):
         """Set the color cycle that will be used for the graphs."""
         cmap = self.parent.preferences.config["plot_color_cycle"]
